push:
  name: Push
  fields:
    content:
      name: Content
      description: The content you want displayed on the Tidbyt.
      required: false
      selector:
        select:
          options:
<<<<<<< HEAD
            - label: Washer
              value: washer
            - label: Dryer
              value: dryer
            - label: Dishwasher
              value: dishwasher
            - label: Coffee Maker
              value: coffee
            - label: Doorbell
              value: doorbell
            - label: HVAC Filters
              value: filters
            - label: Close Fridge
              value: fridge
            - label: Trash Day
              value: trash
            - label: Trash & Recycling Day
              value: trashrecycle
            - label: Garage Closed
              value: garageclosed
            - label: Garage Closing
              value: garageclosing
            - label: Garage Open
              value: garageopen
            - label: Garage Open
              value: garageopening
=======
          - label: Washer
            value: washer
          - label: Dryer
            value: dryer
          - label: Dishwasher
            value: dishwasher
          - label: Coffee Maker
            value: coffee
          - label: Doorbell
            value: doorbell
          - label: HVAC Filters
            value: filters
          - label: Close Fridge
            value: fridge
          - label: Trash Day
            value: trash
          - label: Trash & Recycling Day
            value: trashrecycle
>>>>>>> 47d9c7c3
    customcontent:
      name: Custom Content
      description: 'Type the name of the custom content you want to display. Example:
        For custom you added ''example.star'' to /config/tidbyt then you would type
        ''example'' here.'
      required: false
      selector:
        text: null
    contenttype:
      name: Content Type
      description: Select between the built-in content or custom content. Custom content
        should be a .star file placed inside /config/tidbyt.
      required: true
      default: builtin
      selector:
        select:
          options:
          - label: Built-In
            value: builtin
          - label: Custom
            value: custom
    arguments:
      name: Arguments
      description: 'Arguments you want to send to your .star app. This must be a key=value
        pair, separated by a semi-colon (;). Example: key=value;key2=value 2;key3=value3'
      required: false
      selector:
        text: null
    devicename:
      name: Device Name
      description: The Tidbyt device you want content to be displayed to.
      required: true
      selector:
        select:
          multiple: true
          options:
publish:
  name: Publish
  fields:
    content:
      name: Content
      description: 'Type the name of the custom content you want to add to your regular
        app rotation. Example: For custom you added ''example.star'' to /config/tidbyt
        then you would type ''example'' here.'
      required: true
      selector:
        text: null
    contentid:
      name: Content ID
      description: A unique name for your app. Alpha numeric characters only (A-Z,
        a-z or 0-9).
      required: true
      selector:
        text: null
    publishtype:
      name: Publish Type
      description: How you want content published. Background publishes without replacing
        the current app and Foreground will publish and also show you the app instantly.
      required: true
      default: background
      selector:
        select:
          options:
          - label: Background
            value: background
          - label: Foreground
            value: foreground
    arguments:
      name: Arguments
      description: 'Arguments you want to send to your .star app. This must be a key=value
        pair, separated by a semi-colon (;). Example: key=value;key2=value 2;key3=value3'
      required: false
      selector:
        text: null
    devicename:
      name: Device Name
      description: The Tidbyt device you want content to be displayed to.
      required: true
      selector:
        select:
          multiple: true
          options:
delete:
  name: Delete
  fields:
    contentid:
      name: Content ID
      description: The Content ID you set when publishing your app.
      required: true
      selector:
        text: null
    devicename:
      name: Device Name
      description: The Tidbyt device you want to delete the app from.
      required: true
      selector:
        select:
          multiple: true
          options:
text:
  name: Text
  fields:
    texttype:
      name: Text Type
      description: How you want the text displayed.
      default: regular
      required: true
      selector:
        select:
          options:
          - label: Regular
            value: regular
          - label: Scrolling
            value: scrolling
          - label: Title & Text
            value: title
    content:
      name: Content
      description: The text you want displayed.
      required: true
      selector:
        text: null
    font:
      name: Font
      description: Font for the text.
      required: true
      default: tb-8
      selector:
        select:
          options:
          - tb-8
          - Dina_r400-6
          - 5x8
          - 10x20
          - tom-thumb
          - CG-pixel-3x5-mono
          - CG-pixel-4x5-mono
          - 6x10
          - 6x10-rounded
          - 6x13
    color:
      name: Color
      description: Font color for the text.
      required: true
      default: '#fff'
      selector:
        select:
          options:
          - label: White
            value: '#fff'
          - label: Blue
            value: '#00f'
          - label: Red
            value: '#f00'
          - label: Green
            value: '#090'
          - label: Yellow
            value: '#ff0'
          - label: Cyan
            value: '#0ff'
          - label: Lime
            value: '#0f0'
    titlecontent:
      name: Title Content
      description: The text you want for the title.
      required: false
      selector:
        text: null
    titlefont:
      name: Title Font
      description: Font for the title.
      required: false
      default: 6x13
      selector:
        select:
          options:
          - tb-8
          - Dina_r400-6
          - 5x8
          - 10x20
          - tom-thumb
          - CG-pixel-3x5-mono
          - CG-pixel-4x5-mono
          - 6x10
          - 6x10-rounded
          - 6x13
    titlecolor:
      name: Title Color
      description: Font color for the title.
      required: false
      default: '#00f'
      selector:
        select:
          options:
          - label: White
            value: '#fff'
          - label: Blue
            value: '#00f'
          - label: Red
            value: '#f00'
          - label: Green
            value: '#090'
          - label: Yellow
            value: '#ff0'
          - label: Cyan
            value: '#0ff'
          - label: Lime
            value: '#0f0'
    devicename:
      name: Device Name
      description: The Tidbyt device you want content to be displayed to.
      required: true
      selector:
        select:
          multiple: true
          options:<|MERGE_RESOLUTION|>--- conflicted
+++ resolved
@@ -8,7 +8,6 @@
       selector:
         select:
           options:
-<<<<<<< HEAD
             - label: Washer
               value: washer
             - label: Dryer
@@ -35,26 +34,6 @@
               value: garageopen
             - label: Garage Open
               value: garageopening
-=======
-          - label: Washer
-            value: washer
-          - label: Dryer
-            value: dryer
-          - label: Dishwasher
-            value: dishwasher
-          - label: Coffee Maker
-            value: coffee
-          - label: Doorbell
-            value: doorbell
-          - label: HVAC Filters
-            value: filters
-          - label: Close Fridge
-            value: fridge
-          - label: Trash Day
-            value: trash
-          - label: Trash & Recycling Day
-            value: trashrecycle
->>>>>>> 47d9c7c3
     customcontent:
       name: Custom Content
       description: 'Type the name of the custom content you want to display. Example:
